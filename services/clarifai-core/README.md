# ClarifAI Core

This service is the main processing engine for the ClarifAI project. It handles ingestion of conversational data, extraction of claims, generation of summaries, linking concepts, and interacts with the vector store and knowledge graph.

## Installation Scripts

<<<<<<< HEAD
This service includes installation scripts to help with setup and maintenance:

### Prompt Templates
```bash
python install/install_prompts.py --all
python install/install_prompts.py --template conversation_extraction --force
```

### Configuration Files
```bash
python install/install_config.py
python install/install_config.py --force  # Restore defaults
```
=======
The `install/` directory contains scripts that are executed during the Docker build process to set up the service environment. This content is described here because its function is not immediately apparent from the service's primary source code.

- `install/install_prompts.py`

  This command-line utility is responsible for installing the default LLM prompt templates into the user-configurable `/settings/prompts` directory.

  **Purpose:**

  1.  **User Customization:** It copies the built-in prompt templates (from the `shared/clarifai_shared/prompts/` library) into the `/settings` volume. This exposes the prompts to the user, allowing them to inspect and customize agent behavior without modifying the core codebase.
  2.  **Docker Environment Setup:** It ensures that when the service starts in a clean Docker environment, the necessary prompt files are present in the mounted `/settings/prompts` volume, making the service ready to run immediately.

  This script is called from the `Dockerfile` during the image build process:

  ```dockerfile
  # From services/clarifai-core/Dockerfile
  RUN mkdir -p /settings/prompts && python install/install_prompts.py --all --prompts-dir /settings/prompts
  ```
>>>>>>> cd9674a9
<|MERGE_RESOLUTION|>--- conflicted
+++ resolved
@@ -4,22 +4,9 @@
 
 ## Installation Scripts
 
-<<<<<<< HEAD
-This service includes installation scripts to help with setup and maintenance:
+The `install/` directory contains scripts that are executed during the Docker build process to set up the service environment. This content is described here because its function is not immediately apparent from the service's primary source code.
 
 ### Prompt Templates
-```bash
-python install/install_prompts.py --all
-python install/install_prompts.py --template conversation_extraction --force
-```
-
-### Configuration Files
-```bash
-python install/install_config.py
-python install/install_config.py --force  # Restore defaults
-```
-=======
-The `install/` directory contains scripts that are executed during the Docker build process to set up the service environment. This content is described here because its function is not immediately apparent from the service's primary source code.
 
 - `install/install_prompts.py`
 
@@ -36,4 +23,26 @@
   # From services/clarifai-core/Dockerfile
   RUN mkdir -p /settings/prompts && python install/install_prompts.py --all --prompts-dir /settings/prompts
   ```
->>>>>>> cd9674a9
+
+  **Usage:**
+  ```bash
+  python install/install_prompts.py --all
+  python install/install_prompts.py --template conversation_extraction --force
+  ```
+
+### Configuration Files
+
+- `install/install_config.py`
+
+  This command-line utility manages the installation and restoration of configuration files, following the same pattern as the prompt installer.
+
+  **Purpose:**
+
+  1.  **Default Configuration Setup:** It ensures that a user configuration file exists by copying from the default template when needed.
+  2.  **Configuration Restoration:** It provides a simple way for users to restore their configuration to default settings.
+
+  **Usage:**
+  ```bash
+  python install/install_config.py
+  python install/install_config.py --force  # Restore defaults
+  ```